--- conflicted
+++ resolved
@@ -18,9 +18,8 @@
 #define GET_FUNCTION_FROM_MODULE dlsym
 #define CLOSE_MODULE dlclose
 typedef void * module_handle_t;
-<<<<<<< HEAD
-static char *extensions[] = { ".dylib", ".bundle" };
-#define N_EXTENSIONS 2
+static char *extensions[] = { "", ".dylib", ".bundle" };
+#define N_EXTENSIONS 3
 #elif defined(__WIN32__)
 #include <windef.h>
 #include <windows.h>
@@ -29,10 +28,6 @@
 typedef void * module_handle_t;
 static char *extensions[] = { ".dll" };
 #define N_EXTENSIONS 1
-=======
-static char *extensions[] = { "", ".dylib", ".bundle" };
-#define N_EXTENSIONS 3
->>>>>>> 68899bbe
 #endif
 
 #include "julia.h"
