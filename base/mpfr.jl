--- conflicted
+++ resolved
@@ -218,22 +218,15 @@
 end
 
 function BigFloat(x::Float64, r::MPFRRoundingMode=ROUNDING_MODE[]; precision::Integer=DEFAULT_PRECISION[])
-<<<<<<< HEAD
-    z = BigFloat(;precision=precision)
-    ccall((:mpfr_set_d, libmpfr), Int32, (Ref{BigFloat}, Float64, MPFRRoundingMode), z, x, r)
-    if isnan(x) && signbit(x) != signbit(z)
-        z.sign = -z.sign
-=======
     z = BigFloat(;precision)
     # punt on the hard case where we might have to deal with rounding
     # we could use this path in all cases, but mpfr_set_d has a lot of overhead.
     if precision <= Base.significand_bits(Float64)
-        ccall((:mpfr_set_d, :libmpfr), Int32, (Ref{BigFloat}, Float64, MPFRRoundingMode), z, x, r)
+        ccall((:mpfr_set_d, libmpfr), Int32, (Ref{BigFloat}, Float64, MPFRRoundingMode), z, x, r)
         if isnan(x) && signbit(x) != signbit(z)
             z.sign = -z.sign
         end
         return z
->>>>>>> 9ded051e
     end
     z.sign = 1-2*signbit(x)
     if iszero(x) || !isfinite(x)
