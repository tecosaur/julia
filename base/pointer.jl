## converting pointers to an appropriate unsigned ##

const C_NULL = box(Ptr{Void}, 0)

# pointer to integer
convert(::Type{Uint}, x::Ptr) = box(Uint, unbox(Ptr,x))
convert{T<:Integer}(::Type{T}, x::Ptr) = convert(T,unsigned(x))

# integer to pointer
convert{T}(::Type{Ptr{T}}, x::Integer) = box(Ptr{T},unbox(Uint,uint(x)))

# pointer to pointer
convert{T}(::Type{Ptr{T}}, p::Ptr{T}) = p
convert{T}(::Type{Ptr{T}}, p::Ptr) = box(Ptr{T}, unbox(Ptr,p))

# object to pointer
convert(::Type{Ptr{Uint8}}, x::Symbol) = ccall(:jl_symbol_name, Ptr{Uint8}, (Any,), x)
convert{T}(::Type{Ptr{T}}, a::Array) = ccall(:jl_array_ptr, Ptr{T}, (Any,), a)
convert(::Type{Ptr{Uint8}}, s::ByteString) = convert(Ptr{Uint8}, s.data)

pointer{T}(::Type{T}, x::Uint) = convert(Ptr{T}, x)
# note: these definitions don't mean any AbstractArray is convertible to
# pointer. they just map the array element type to the pointer type for
# convenience in cases that work.
pointer{T}(x::AbstractArray{T}) = convert(Ptr{T},x)
pointer{T}(x::AbstractArray{T}, i::Int) = convert(Ptr{T},x) + (i-1)*sizeof(T)

# unsafe pointer to array conversions
pointer_to_array(p, dims) = pointer_to_array(p, dims, false)
function pointer_to_array{T,N}(p::Ptr{T}, dims::NTuple{N,Int}, own::Bool)
    ccall(:jl_ptr_to_array, Array{T,N}, (Any, Ptr{T}, Any, Int32),
          Array{T,N}, p, dims, own)
end
unsafe_ref(p::Ptr,i::Integer) = Core.pointerref(p, int(i))
unsafe_ref(p::Ptr) = unsafe_ref(p, 1)
unsafe_assign(p::Ptr{Any}, x::ANY, i::Integer) = Core.pointerset(p, x, int(i))
unsafe_assign{T}(p::Ptr{T}, x, i::Integer) = Core.pointerset(p, convert(T, x), int(i))
unsafe_assign{T}(p::Ptr{T}, x) = unsafe_assign(p, convert(T,x), 1)

integer(x::Ptr) = convert(Uint, x)
unsigned(x::Ptr) = convert(Uint, x)

<<<<<<< HEAD
@eval sizeof(::Type{Ptr}) = $div(WORD_SIZE,8)
eltype{T}(::Ptr{T}) = T
=======
@eval sizeof(::Type{Ptr}) = $(div(WORD_SIZE,8))
>>>>>>> 4ee41c0e

## limited pointer arithmetic & comparison ##

isequal(x::Ptr, y::Ptr) = uint(x) == uint(y)
-(x::Ptr, y::Ptr) = uint(x) - uint(y)

+{T}(x::Ptr{T}, y::Integer) = pointer(T, uint(uint(x) + y))
-{T}(x::Ptr{T}, y::Integer) = pointer(T, uint(uint(x) - y))
+(x::Integer, y::Ptr) = y + x<|MERGE_RESOLUTION|>--- conflicted
+++ resolved
@@ -40,12 +40,8 @@
 integer(x::Ptr) = convert(Uint, x)
 unsigned(x::Ptr) = convert(Uint, x)
 
-<<<<<<< HEAD
-@eval sizeof(::Type{Ptr}) = $div(WORD_SIZE,8)
+@eval sizeof(::Type{Ptr}) = $(div(WORD_SIZE,8))
 eltype{T}(::Ptr{T}) = T
-=======
-@eval sizeof(::Type{Ptr}) = $(div(WORD_SIZE,8))
->>>>>>> 4ee41c0e
 
 ## limited pointer arithmetic & comparison ##
 
